{
    "enableProposedApi": true,
    "name": "datapack-language-server",
    "version": "1.12.0-alpha.3",
    "main": "dist/client.js",
    "author": "SPGoding",
    "publisher": "SPGoding",
    "license": "MIT",
    "directories": {
        "test": "src/test/"
    },
    "scripts": {
        "build": "webpack",
        "build:dev": "webpack --mode=\"development\"",
        "build:profile": "webpack --profile --json > dist/stats.json",
        "codecov": "codecov -f coverage/*.json",
        "commit": "gitmoji -c",
        "contributors:add": "all-contributors add",
        "contributors:generate": "all-contributors generate",
        "lint": "tslint --project tsconfig.json --config tslint.json --fix src/**/*.ts",
        "postinstall": "vscode-install",
        "release": "semantic-release",
        "release:dry": "semantic-release --dry-run",
        "test": "nyc mocha --require espower-typescript/guess --require source-map-support/register --timeout 10000 src/test/**/*.ts",
        "posttest": "nyc report --reporter=json",
        "watch": "webpack --watch --mode=\"development\""
    },
    "dependencies": {
        "clone": "^2.1.2",
        "fs-extra": "^8.1.0",
        "python-range": "^1.0.4",
        "vscode-languageclient": "^6.0.0",
        "vscode-languageserver": "^6.0.0",
        "vscode-uri": "^2.1.1"
    },
    "devDependencies": {
        "@istanbuljs/nyc-config-typescript": "^1.0.0",
<<<<<<< HEAD
        "@semantic-release/changelog": "^3.0.6",
        "@semantic-release/git": "^8.0.0",
        "@types/clone": "^0.1.30",
=======
        "@semantic-release/changelog": "^5.0.0",
        "@semantic-release/git": "^9.0.0",
>>>>>>> 19aa644c
        "@types/fs-extra": "^8.0.1",
        "@types/mocha": "^5.2.7",
        "@types/node": "^13.0.0",
        "@types/power-assert": "^1.5.2",
        "@types/webpack": "^4.41.2",
        "all-contributors-cli": "^6.11.2",
        "codecov": "^3.6.1",
        "espower-typescript": "^9.0.2",
        "gitmoji-cli": "^3.0.0",
        "mocha": "^7.0.0",
        "nyc": "^15.0.0",
        "power-assert": "^1.5.0",
        "semantic-release": "^17.0.0",
        "semantic-release-gitmoji": "^1.3.0",
        "semantic-release-vsce": "^2.2.8",
        "source-map-support": "^0.5.16",
        "ts-loader": "^6.2.1",
        "ts-node": "^8.5.4",
        "tslint": "^5.20.1",
        "typescript": "^3.7.4",
        "vscode": "^1.1.36",
        "webpack": "^4.41.5",
        "webpack-cli": "^3.3.10"
    },
    "repository": {
        "type": "git",
        "url": "https://github.com/SPGoding/datapack-language-server.git"
    },
    "homepage": "https://github.com/SPGoding/datapack-language-server",
    "bugs": {
        "url": "https://github.com/SPGoding/datapack-language-server/issues"
    },
    "engines": {
        "vscode": "^1.41.0"
    },
    "displayName": "Datapack Helper Plus (MCF)",
    "description": "Heavy language features for MCFunction files",
    "icon": "icon.png",
    "categories": [
        "Formatters",
        "Linters",
        "Programming Languages"
    ],
    "keywords": [
        "multi-root ready",
        "minecraft",
        "datapack",
        "mcfunction"
    ],
    "contributes": {
        "languages": [
            {
                "id": "mcfunction",
                "extensions": [
                    "mcfunction"
                ],
                "configuration": "./language-configuration.json"
            }
        ],
        "configuration": {
            "title": "Datapack Language Server",
            "properties": {
                "datapackLanguageServer.env.permissionLevel": {
                    "type": "number",
                    "enum": [
                        1,
                        2,
                        3,
                        4
                    ],
                    "markdownDescription": "`function-permission-level` defined in `server.properties`.",
                    "default": 2
                },
                "datapackLanguageServer.env.version": {
                    "type": "string",
                    "enum": [
                        "1.15"
                    ],
                    "markdownDescription": "Game version.",
                    "default": "1.15"
                },
                "datapackLanguageServer.snippets": {
                    "type": "object",
                    "additionalProperties": {
                        "type": "string"
                    },
                    "markdownDescription": "Code snippets.",
                    "default": {
                        "executeIfScoreSet": "execute if score ${1:score_holder} ${2:objective} = ${1:score_holder} ${2:objective} $0",
                        "scoreboardPlayersOperation": "scoreboard players operation ${1:target_score_holder} ${2:target_objective} ${3|+=,-=,*=,/=,%=,=,>,<,<>|} ${4:source_score_holder} ${5:source_objective}",
                        "scoreboardPlayersSet": "scoreboard players operation ${1:score_holder} ${2:objective} ${3:0}",
                        "tagAdd": "tag ${1:target} add ${2:tag}",
                        "tagRemove": "tag ${1:target} remove ${2:tag}",
                        "dataModifyStorageFromSelf": "data modify storage ${1:id} ${2:path} set from entity @s ${3:path}",
                        "summonAec": "summon minecraft:area_effect_cloud ~ ~ ~ {Age: -2147483648, Duration: -1, WaitTime: -2147483648, Tags: [\"${1:tag}\"]}"
                    }
                },
                "datapackLanguageServer.lint.enableFormatting": {
                    "type": "boolean",
                    "markdownDescription": "Whether to enable the formatting feature. **WARNING**: your input can be accidentally lost by using this feature. Use it at your own risk.",
                    "default": false
                },
                "datapackLanguageServer.lint.blockStateAppendSpaceAfterComma": {
                    "type": "boolean",
                    "markdownDescription": "Whether to append spaces after commas in block states or not.",
                    "default": false
                },
                "datapackLanguageServer.lint.blockStatePutSpacesAroundEqualSign": {
                    "type": "boolean",
                    "markdownDescription": "Whether to put spaces around equal signs in block states or not.",
                    "default": false
                },
                "datapackLanguageServer.lint.blockStateSortKeys": {
                    "type": "boolean",
                    "markdownDescription": "Whether to sort the keys in block states or not.",
                    "default": false
                },
                "datapackLanguageServer.lint.entitySelectorAppendSpaceAfterComma": {
                    "type": "boolean",
                    "markdownDescription": "Whether to append spaces after commas in entity selectors or not.",
                    "default": false
                },
                "datapackLanguageServer.lint.entitySelectorPutSpacesAroundEqualSign": {
                    "type": "boolean",
                    "markdownDescription": "Whether to put spaces around equal signs in entity selectors or not.",
                    "default": false
                },
                "datapackLanguageServer.lint.entitySelectorKeyOrder": {
                    "type": "array",
                    "items": {
                        "type": "string",
                        "enum": [
                            "sort",
                            "limit",
                            "type",
                            "gamemode",
                            "gamemodeNeg",
                            "level",
                            "team",
                            "teamNeg",
                            "typeNeg",
                            "tag",
                            "tagNeg",
                            "name",
                            "nameNeg",
                            "predicate",
                            "predicateNeg",
                            "scores",
                            "advancements",
                            "nbt",
                            "nbtNeg",
                            "x",
                            "y",
                            "z",
                            "dx",
                            "dy",
                            "dz",
                            "distance",
                            "x_rotation",
                            "y_rotation"
                        ]
                    },
                    "uniqueItems": true,
                    "markdownDescription": "In which order the arguments in entity selectors should be. The default order is based on the research by vdvman1 at https://minecraftcommands.github.io/commanders-handbook/selector-argument-order.",
                    "default": [
                        "sort",
                        "limit",
                        "type",
                        "gamemode",
                        "gamemodeNeg",
                        "level",
                        "team",
                        "teamNeg",
                        "typeNeg",
                        "tag",
                        "tagNeg",
                        "name",
                        "nameNeg",
                        "predicate",
                        "predicateNeg",
                        "scores",
                        "advancements",
                        "nbt",
                        "nbtNeg",
                        "x",
                        "y",
                        "z",
                        "dx",
                        "dy",
                        "dz",
                        "distance",
                        "x_rotation",
                        "y_rotation"
                    ]
                },
                "datapackLanguageServer.lint.quoteType": {
                    "type": "string",
                    "enum": [
                        "always single",
                        "always double",
                        "prefer single",
                        "prefer double"
                    ],
                    "markdownDescription": "Quotes used in NBT strings and phrase strings.",
                    "markdownEnumDescriptions": [
                        "Always use single quotes.",
                        "Always use double quotes.",
                        "Always use single quotes, unless there are single quotes in the string.",
                        "Always use double quotes, unless there are double quotes in the string."
                    ],
                    "default": "prefer double"
                },
                "datapackLanguageServer.lint.quoteEntitySelectorKeys": {
                    "type": "boolean",
                    "enum": [
                        true,
                        false
                    ],
                    "markdownDescription": "When the keys in entity selectors should be quoted.",
                    "markdownEnumDescriptions": [
                        "Always.",
                        "Never."
                    ],
                    "default": false
                },
                "datapackLanguageServer.lint.quoteSnbtStringKeys": {
                    "type": "boolean",
                    "enum": [
                        true,
                        false
                    ],
                    "markdownDescription": "When the string keys in SNBTs should be quoted.",
                    "markdownEnumDescriptions": [
                        "Always.",
                        "Only when there are special characters in the string."
                    ],
                    "default": false
                },
                "datapackLanguageServer.lint.quoteNbtStringValues": {
                    "type": "boolean",
                    "enum": [
                        true,
                        false
                    ],
                    "markdownDescription": "When the string values in SNBTs should be quoted.",
                    "markdownEnumDescriptions": [
                        "Always.",
                        "Only when there are special characters in the string."
                    ],
                    "default": true
                },
                "datapackLanguageServer.lint.snbtAppendSpaceAfterColon": {
                    "type": "boolean",
                    "markdownDescription": "Whether to append spaces after colons in SNBTs or not.",
                    "default": true
                },
                "datapackLanguageServer.lint.snbtAppendSpaceAfterComma": {
                    "type": "boolean",
                    "markdownDescription": "Whether to append spaces after commas in SNBT or not.",
                    "default": true
                },
                "datapackLanguageServer.lint.snbtAppendSpaceAfterSemicolon": {
                    "type": "boolean",
                    "markdownDescription": "Whether to append spaces after semicolons in SNBTs or not.",
                    "default": true
                },
                "datapackLanguageServer.lint.snbtByteSuffix": {
                    "type": "string",
                    "enum": [
                        "b",
                        "B"
                    ],
                    "markdownDescription": "The suffix used for TAG_Byte in SNBTs.",
                    "default": "b"
                },
                "datapackLanguageServer.lint.snbtUseBooleans": {
                    "type": "boolean",
                    "markdownDescription": "Whether `0b` and `1b` should be represents by `false` and `true` in SNBTs or not.",
                    "default": false
                },
                "datapackLanguageServer.lint.snbtShortSuffix": {
                    "type": "string",
                    "enum": [
                        "s",
                        "S"
                    ],
                    "markdownDescription": "The suffix used for TAG_Short in SNBTs.",
                    "default": "s"
                },
                "datapackLanguageServer.lint.snbtLongSuffix": {
                    "type": "string",
                    "enum": [
                        "l",
                        "L"
                    ],
                    "markdownDescription": "The suffix used for TAG_Long in SNBTs.",
                    "default": "L"
                },
                "datapackLanguageServer.lint.snbtFloatSuffix": {
                    "type": "string",
                    "enum": [
                        "f",
                        "F"
                    ],
                    "markdownDescription": "The suffix used for TAG_Float in SNBTs.",
                    "default": "f"
                },
                "datapackLanguageServer.lint.snbtDoubleSuffix": {
                    "type": "string",
                    "enum": [
                        "d",
                        "D"
                    ],
                    "markdownDescription": "The suffix used for TAG_Double in SNBTs.",
                    "default": "d"
                },
                "datapackLanguageServer.lint.snbtOmitDoubleSuffix": {
                    "type": "boolean",
                    "markdownDescription": "Whether to omit the suffix of double numbers when possible in SNBTs or not.",
                    "default": false
                },
                "datapackLanguageServer.lint.snbtKeepDecimalPlace": {
                    "type": "boolean",
                    "markdownDescription": "Whether to keep at least one decimal place in SNBTs or not.",
                    "default": true
                },
                "datapackLanguageServer.lint.snbtSortKeys": {
                    "type": "boolean",
                    "markdownDescription": "Whether to sort keys in compound tags in SNBTs or not.",
                    "default": false
                },
                "datapackLanguageServer.lint.timeOmitTickUnit": {
                    "type": "boolean",
                    "markdownDescription": "Whether to omit the unit of tick (`t`) in time arguments.",
                    "default": false
                },
                "datapackLanguageServer.lint.nameOfObjectives": {
                    "oneOf": [
                        {
                            "type": "string",
                            "enum": [
                                "camelCase",
                                "PascalCase",
                                "snake_case",
                                "SCREAMING_SNAKE_CASE",
                                "kebab-case",
                                "whatever"
                            ]
                        },
                        {
                            "type": "array",
                            "items": {
                                "type": "string",
                                "enum": [
                                    "camelCase",
                                    "PascalCase",
                                    "snake_case",
                                    "SCREAMING_SNAKE_CASE",
                                    "kebab-case",
                                    "whatever"
                                ]
                            }
                        }
                    ],
                    "markdownDescription": "The naming convension for scoreboard objectives.",
                    "default": "whatever"
                },
                "datapackLanguageServer.lint.nameOfSnbtCompoundTagKeys": {
                    "oneOf": [
                        {
                            "type": "string",
                            "enum": [
                                "camelCase",
                                "PascalCase",
                                "snake_case",
                                "SCREAMING_SNAKE_CASE",
                                "kebab-case",
                                "whatever"
                            ]
                        },
                        {
                            "type": "array",
                            "items": {
                                "type": "string",
                                "enum": [
                                    "camelCase",
                                    "PascalCase",
                                    "snake_case",
                                    "SCREAMING_SNAKE_CASE",
                                    "kebab-case",
                                    "whatever"
                                ]
                            }
                        }
                    ],
                    "markdownDescription": "The naming convension for compound tag keys in SNBTs.",
                    "default": "whatever"
                },
                "datapackLanguageServer.lint.nameOfTags": {
                    "oneOf": [
                        {
                            "type": "string",
                            "enum": [
                                "camelCase",
                                "PascalCase",
                                "snake_case",
                                "SCREAMING_SNAKE_CASE",
                                "kebab-case",
                                "whatever"
                            ]
                        },
                        {
                            "type": "array",
                            "items": {
                                "type": "string",
                                "enum": [
                                    "camelCase",
                                    "PascalCase",
                                    "snake_case",
                                    "SCREAMING_SNAKE_CASE",
                                    "kebab-case",
                                    "whatever"
                                ]
                            }
                        }
                    ],
                    "markdownDescription": "The naming convension for scoreboard tags.",
                    "default": "whatever"
                },
                "datapackLanguageServer.lint.nameOfTeams": {
                    "oneOf": [
                        {
                            "type": "string",
                            "enum": [
                                "camelCase",
                                "PascalCase",
                                "snake_case",
                                "SCREAMING_SNAKE_CASE",
                                "kebab-case",
                                "whatever"
                            ]
                        },
                        {
                            "type": "array",
                            "items": {
                                "type": "string",
                                "enum": [
                                    "camelCase",
                                    "PascalCase",
                                    "snake_case",
                                    "SCREAMING_SNAKE_CASE",
                                    "kebab-case",
                                    "whatever"
                                ]
                            }
                        }
                    ],
                    "markdownDescription": "The naming convension for teams.",
                    "default": "whatever"
                },
                "datapackLanguageServer.lint.strictBossbarCheck": {
                    "type": "boolean",
                    "markdownDescription": "Whether to throw warnings for undefined bossbars.",
                    "default": false
                },
                "datapackLanguageServer.lint.strictStorageCheck": {
                    "type": "boolean",
                    "markdownDescription": "Whether to throw warnings for undefined data storages.",
                    "default": false
                },
                "datapackLanguageServer.lint.strictObjectiveCheck": {
                    "type": "boolean",
                    "markdownDescription": "Whether to throw warnings for undefined objectives.",
                    "default": false
                },
                "datapackLanguageServer.lint.strictTagCheck": {
                    "type": "boolean",
                    "markdownDescription": "Whether to throw warnings for undefined tags.",
                    "default": false
                },
                "datapackLanguageServer.lint.strictTeamCheck": {
                    "type": "boolean",
                    "markdownDescription": "Whether to throw warnings for undefined teams.",
                    "default": false
                },
                "datapackLanguageServer.lint.strictAdvancementCheck": {
                    "type": "boolean",
                    "markdownDescription": "Whether to throw warnings for advancements which don't exist in your workspace.",
                    "default": false
                },
                "datapackLanguageServer.lint.strictFunctionCheck": {
                    "type": "boolean",
                    "markdownDescription": "Whether to throw warnings for functions which don't exist in your workspace.",
                    "default": false
                },
                "datapackLanguageServer.lint.strictLootTableCheck": {
                    "type": "boolean",
                    "markdownDescription": "Whether to throw warnings for loot tables which don't exist in your workspace.",
                    "default": false
                },
                "datapackLanguageServer.lint.strictPredicateCheck": {
                    "type": "boolean",
                    "markdownDescription": "Whether to throw warnings for predicates which don't exist in your workspace.",
                    "default": false
                },
                "datapackLanguageServer.lint.strictRecipeCheck": {
                    "type": "boolean",
                    "markdownDescription": "Whether to throw warnings for recipes which don't exist in your workspace.",
                    "default": false
                },
                "datapackLanguageServer.lint.strictBlockTagCheck": {
                    "type": "boolean",
                    "markdownDescription": "Whether to throw warnings for block tags which don't exist in your workspace.",
                    "default": false
                },
                "datapackLanguageServer.lint.strictEntityTypeTagCheck": {
                    "type": "boolean",
                    "markdownDescription": "Whether to throw warnings for entity type tags which don't exist in your workspace.",
                    "default": false
                },
                "datapackLanguageServer.lint.strictFluidTagCheck": {
                    "type": "boolean",
                    "markdownDescription": "Whether to throw warnings for fluid tags which don't exist in your workspace.",
                    "default": false
                },
                "datapackLanguageServer.lint.strictFunctionTagCheck": {
                    "type": "boolean",
                    "markdownDescription": "Whether to throw warnings for function tags which don't exist in your workspace.",
                    "default": false
                },
                "datapackLanguageServer.lint.strictItemTagCheck": {
                    "type": "boolean",
                    "markdownDescription": "Whether to throw warnings for item tags which don't exist in your workspace.",
                    "default": false
                },
                "datapackLanguageServer.lint.strictMobEffectCheck": {
                    "type": "string",
                    "enum": [
                        "always",
                        "only-default-namespace",
                        "never"
                    ],
                    "markdownEnumDescriptions": [
                        "Check all IDs.",
                        "Only check IDs belonging to the default namespace (`minecraft`).",
                        "Never check those IDs."
                    ],
                    "markdownDescription": "Whether to throw warnings for unknown mob effects.",
                    "default": "only-default-namespace"
                },
                "datapackLanguageServer.lint.strictEnchantmentCheck": {
                    "type": "string",
                    "enum": [
                        "always",
                        "only-default-namespace",
                        "never"
                    ],
                    "markdownEnumDescriptions": [
                        "Check all IDs.",
                        "Only check IDs belonging to the default namespace (`minecraft`).",
                        "Never check those IDs."
                    ],
                    "markdownDescription": "Whether to throw warnings for unknown enchantments.",
                    "default": "only-default-namespace"
                },
                "datapackLanguageServer.lint.strictSoundEventCheck": {
                    "type": "string",
                    "enum": [
                        "always",
                        "only-default-namespace",
                        "never"
                    ],
                    "markdownEnumDescriptions": [
                        "Check all IDs.",
                        "Only check IDs belonging to the default namespace (`minecraft`).",
                        "Never check those IDs."
                    ],
                    "markdownDescription": "Whether to throw warnings for unknown sound events.",
                    "default": "only-default-namespace"
                },
                "datapackLanguageServer.lint.strictEntityTypeCheck": {
                    "type": "string",
                    "enum": [
                        "always",
                        "only-default-namespace",
                        "never"
                    ],
                    "markdownEnumDescriptions": [
                        "Check all IDs.",
                        "Only check IDs belonging to the default namespace (`minecraft`).",
                        "Never check those IDs."
                    ],
                    "markdownDescription": "Whether to throw warnings for unknown entity types.",
                    "default": "only-default-namespace"
                },
                "datapackLanguageServer.lint.strictDimensionTypeCheck": {
                    "type": "string",
                    "enum": [
                        "always",
                        "only-default-namespace",
                        "never"
                    ],
                    "markdownEnumDescriptions": [
                        "Check all IDs.",
                        "Only check IDs belonging to the default namespace (`minecraft`).",
                        "Never check those IDs."
                    ],
                    "markdownDescription": "Whether to throw warnings for unknown dimension types.",
                    "default": "only-default-namespace"
                },
                "datapackLanguageServer.lint.strictBlockCheck": {
                    "type": "string",
                    "enum": [
                        "always",
                        "only-default-namespace",
                        "never"
                    ],
                    "markdownEnumDescriptions": [
                        "Check all IDs.",
                        "Only check IDs belonging to the default namespace (`minecraft`).",
                        "Never check those IDs."
                    ],
                    "markdownDescription": "Whether to throw warnings for unknown blocks.",
                    "default": "only-default-namespace"
                },
                "datapackLanguageServer.lint.strictItemCheck": {
                    "type": "string",
                    "enum": [
                        "always",
                        "only-default-namespace",
                        "never"
                    ],
                    "markdownEnumDescriptions": [
                        "Check all IDs.",
                        "Only check IDs belonging to the default namespace (`minecraft`).",
                        "Never check those IDs."
                    ],
                    "markdownDescription": "Whether to throw warnings for unknown items.",
                    "default": "only-default-namespace"
                },
                "datapackLanguageServer.lint.strictPotionCheck": {
                    "type": "string",
                    "enum": [
                        "always",
                        "only-default-namespace",
                        "never"
                    ],
                    "markdownEnumDescriptions": [
                        "Check all IDs.",
                        "Only check IDs belonging to the default namespace (`minecraft`).",
                        "Never check those IDs."
                    ],
                    "markdownDescription": "Whether to throw warnings for unknown potions.",
                    "default": "only-default-namespace"
                },
                "datapackLanguageServer.lint.strictMotiveCheck": {
                    "type": "string",
                    "enum": [
                        "always",
                        "only-default-namespace",
                        "never"
                    ],
                    "markdownEnumDescriptions": [
                        "Check all IDs.",
                        "Only check IDs belonging to the default namespace (`minecraft`).",
                        "Never check those IDs."
                    ],
                    "markdownDescription": "Whether to throw warnings for unknown motives.",
                    "default": "only-default-namespace"
                },
                "datapackLanguageServer.lint.strictFluidCheck": {
                    "type": "string",
                    "enum": [
                        "always",
                        "only-default-namespace",
                        "never"
                    ],
                    "markdownEnumDescriptions": [
                        "Check all IDs.",
                        "Only check IDs belonging to the default namespace (`minecraft`).",
                        "Never check those IDs."
                    ],
                    "markdownDescription": "Whether to throw warnings for unknown fluids.",
                    "default": "only-default-namespace"
                },
                "datapackLanguageServer.lint.strictParticleTypeCheck": {
                    "type": "string",
                    "enum": [
                        "always",
                        "only-default-namespace",
                        "never"
                    ],
                    "markdownEnumDescriptions": [
                        "Check all IDs.",
                        "Only check IDs belonging to the default namespace (`minecraft`).",
                        "Never check those IDs."
                    ],
                    "markdownDescription": "Whether to throw warnings for unknown particle types.",
                    "default": "only-default-namespace"
                },
                "datapackLanguageServer.lint.omitDefaultNamespace": {
                    "type": "boolean",
                    "markdownDescription": "Whether to omit default namespace (`minecraft`) in namespaced IDs. No matter what the setting is, namespaces in SNBT predicates will always be kept.",
                    "default": false
                }
            }
        },
        "tokenModifiers": [
            {
                "id": "firstArgument",
                "description": "The first argument in a command."
            }
        ],
        "tokenStyleDefaults": [
            {
                "selector": "*.firstArgument",
                "dark": {
                    "fontStyle": "bold"
                },
                "light": {
                    "fontStyle": "bold"
                },
                "highContrast": {
                    "fontStyle": "bold"
                }
            }
        ]
    },
    "activationEvents": [
        "onLanguage:mcfunction",
        "onLanguage:mcfunction-snapshot"
    ]
}<|MERGE_RESOLUTION|>--- conflicted
+++ resolved
@@ -35,14 +35,9 @@
     },
     "devDependencies": {
         "@istanbuljs/nyc-config-typescript": "^1.0.0",
-<<<<<<< HEAD
-        "@semantic-release/changelog": "^3.0.6",
-        "@semantic-release/git": "^8.0.0",
-        "@types/clone": "^0.1.30",
-=======
         "@semantic-release/changelog": "^5.0.0",
         "@semantic-release/git": "^9.0.0",
->>>>>>> 19aa644c
+        "@types/clone": "^0.1.30",
         "@types/fs-extra": "^8.0.1",
         "@types/mocha": "^5.2.7",
         "@types/node": "^13.0.0",
