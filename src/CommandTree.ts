import ArgumentParser from './parsers/ArgumentParser'
import LiteralArgumentParser from './parsers/LiteralArgumentParser'
import DefinitionIDArgumentParser from './parsers/DefinitionIDArgumentParser'
import DefinitionDescriptionArgumentParser from './parsers/DefinitionDescriptionArgumentParser'
import EntitySelectorArgumentParser from './parsers/EntitySelectorArgumentParser'
import { SaturatedLine } from './types/Line'

/**
 * Command tree of Minecraft Java Edition 1.14.4 commands.
 */
export const tree: CommandTree = {
    line: {
        command: {
<<<<<<< HEAD
            template: 'commands'
        },
        comment: {
            template: 'comments'
=======
            redirect: 'command'
        },
        comment: {
            redirect: 'comment'
>>>>>>> 9a127820
        }
    },
    commands: {
        advancement: {
            parser: new LiteralArgumentParser('advancement'),
            description: 'Grant or revoke advancements from players.',
            children: {
                grant_revoke: {
                    parser: new LiteralArgumentParser('grant', 'revoke'),
                    children: {
                        targets: {
                            parser: new EntitySelectorArgumentParser(true, true),
                            children: {
                                everything: {
                                    parser: new LiteralArgumentParser('everything'),
                                    executable: true
                                },
                                only: {
                                    parser: new LiteralArgumentParser('only'),
                                    children: {
                                        advancement: {
                                            // parser: new AdvancementArgumentParser(),
                                            executable: true,
                                            children: {
                                                criterion: {
                                                    // parser: new AdvancementCriterionArgumentParser(),
                                                    executable: true
                                                }
                                            }
                                        }
                                    }
                                },
                                from_through_until: {
                                    parser: new LiteralArgumentParser('from', 'through', 'until'),
                                    children: {
                                        advancement: {
                                            // parser: new AdvancementArgumentParser(),
                                            executable: true
                                        }
                                    }
                                }
                            }
                        }
                    }
                }
            }
        },
        ban: {
            parser: new LiteralArgumentParser('ban'),
            permission: 3,
            description: 'Adds players to blacklist.',
            children: {
                name: {
                    parser: new EntitySelectorArgumentParser(true, true),
                    executable: true,
                    children: {
                        reason: {
                            parser: new MessageArgumentParser(),
                            executable: true
                        }
                    }
                }
            }
        },
        ban_ip: {
            parser: new LiteralArgumentParser('ban-ip'),
            permission: 3,
            description: 'Adds IP addresses to blacklist.',
            children: {
                address: {
                    parser: new IPArgumentParser(),
                    executable: true,
                    children: {
                        reason: {
                            parser: new MessageArgumentParser(),
                            executable: true
                        }
                    }
                },
                name: {
                    parser: new EntitySelectorArgumentParser(true, true),
                    executable: true,
                    children: {
                        reason: {
                            parser: new MessageArgumentParser(),
                            executable: true
                        }
                    }
                }
            }
        },
        banlist: {
            parser: new LiteralArgumentParser('banlist'),
            permission: 3,
            description: 'Displays the blacklist on this server.',
            children: {
                ips_players: {
                    parser: new LiteralArgumentParser('ips', 'players'),
                    executable: true
                }
            }
        },
        bossbar: {
            parser: new LiteralArgumentParser('bossbar'),
            description: 'Adds, removes or modifies boss bars.',
            children: {
                add: {
                    parser: new LiteralArgumentParser('add'),
                    children: {
                        id: {
                            parser: new BossbarArgumentParser(),
                            children: {
                                name: {
                                    parser: new TextComponentArgumentParser(),
                                    executable: true
                                }
                            }
                        }
                    }
                },
                get: {
                    parser: new LiteralArgumentParser('get'),
                    children: {
                        id: {
                            parser: new BossbarArgumentParser(),
                            children: {
                                max_players_value_visible: {
                                    parser: new LiteralArgumentParser('max', 'players', 'value', 'visible'),
                                    executable: true
                                }
                            }
                        }
                    }
                },
                list: {
                    parser: new LiteralArgumentParser('list'),
                    executable: true
                },
                remove: {
                    parser: new LiteralArgumentParser('remove'),
                    children: {
                        id: {
                            parser: new BossbarArgumentParser(),
                            executable: true
                        }
                    }
                },
                set: {
                    parser: new LiteralArgumentParser('set'),
                    children: {
                        id: {
                            parser: new BossbarArgumentParser(),
                            children: {
                                color: {
                                    parser: new LiteralArgumentParser('color'),
                                    children: {
                                        colors: {
                                            parser: new LiteralArgumentParser('bule', 'green', 'pink', 'purple', 'red', 'white', 'yellow'),
                                            executable: true
                                        }
                                    }
                                },
                                max: {
                                    parser: new LiteralArgumentParser('max'),
                                    children: {
                                        max: {
                                            parser: new NumberArgumentParser('integer', 1),
                                            executable: true
                                        }
                                    }
                                },
                                name: {
                                    parser: new LiteralArgumentParser('name'),
                                    children: {
                                        name: {
                                            parser: new TextComponentArgumentParser('name'),
                                            executable: true
                                        }
                                    }
                                },
                                players: {
                                    parser: new LiteralArgumentParser('players'),
                                    children: {
                                        targets: {
                                            parser: new EntitySelectorArgumentParser(true, true),
                                            executable: true
                                        }
                                    }
                                },
                                style: {
                                    parser: new LiteralArgumentParser('style'),
                                    children: {
                                        styles: {
                                            parser: new LiteralArgumentParser('progress', 'notched_6', 'notched_10', 'notched_12', 'notched_20'),
                                            executable: true
                                        }
                                    }
                                },
                                value: {
                                    parser: new LiteralArgumentParser('value'),
                                    children: {
                                        value: {
                                            parser: new NumberArgumentParser('integer', 0),
                                            executable: true
                                        }
                                    }
                                },
                                visible: {
                                    parser: new LiteralArgumentParser('visible'),
                                    children: {
                                        visible: {
                                            template: 'templates.boolean',
                                            executable: true
                                        }
                                    }
                                }
                            }
                        }
                    }
                }
            }
        },
        clear: {
            parser: new LiteralArgumentParser('clear'),
            description: '',
            executable: true,
            children: {
                targets: {
                    parser: new EntitySelectorArgumentParser(true, true),
                    executable: true,
                    children: {
                        item: {
                            parser: new ItemArgumentParser(),
                            executable: true,
                            children: {
                                maxCount: {
                                    parser: new NumberArgumentParser('integer', 0),
                                    executable: true
                                }
                            }
                        }
                    }
                }
            }
        },
        clone: {
            parser: new LiteralArgumentParser('clone'),
            description: '',
            children: {
                begin: {
                    parser: new VectorArgumentParser(3),
                    children: {
                        end: {
                            parser: new VectorArgumentParser(3),
                            children: {
                                destination: {
                                    parser: new VectorArgumentParser(3),
                                    executable: true,
                                    children: {
                                        filtered: {
                                            parser: new LiteralArgumentParser('filtered'),
                                            children: {
                                                block: {
                                                    parser: new BlockArgumentParser(),
                                                    executable: true,
                                                    children: {
                                                        cloneMode: {
                                                            parser: new LiteralArgumentParser('force', 'move', 'normal'),
                                                            executable: true
                                                        }
                                                    }
                                                }
                                            }
                                        },
                                        otherMaskMode: {
                                            parser: new LiteralArgumentParser('masked', 'replace'),
                                            executable: true,
                                            children: {
                                                cloneMode: {
                                                    parser: new LiteralArgumentParser('force', 'move', 'normal'),
                                                    executable: true
                                                }
                                            }
                                        }
                                    }
                                }
                            }
                        }
                    }
                }
            }
        },
        execute: {
            parser: new LiteralArgumentParser('execute'),
            description: 'TODO',
            children: {
                as: {
                    parser: new LiteralArgumentParser('as'),
                    children: {
                        entity: {
                            parser: new EntitySelectorArgumentParser(),
                            children: {
                                subcommand: {
                                    template: 'commands.execute'
                                }
                            }
                        }
                    }
                },
                run: {
                    parser: new LiteralArgumentParser('run'),
                    children: {
                        command: {
                            template: 'commands'
                        }
                    }
                }
            }
        }
    },
    comments: { // #define (entity|tag|objective) <id: string> [description: string]
        '#define': {
            parser: new LiteralArgumentParser('#define'),
            description: 'Define an entity tag, a scoreboard objective or a fake player. Will be used for completions.',
            children: {
                type: {
                    parser: new LiteralArgumentParser('entity', 'tag', 'objective'),
                    description: 'Type of the definition',
                    children: {
                        id: {
                            parser: new DefinitionIDArgumentParser(),
                            description: 'ID',
                            executable: true,
                            children: {
                                description: {
                                    parser: new DefinitionDescriptionArgumentParser(),
                                    description: 'Description of the definition',
                                    executable: true
                                }
                            }
                        }
                    }
                }
            }
        }
    },
    templates: {
        boolean: {
            parser: new LiteralArgumentParser('false', 'true')
        }
    }
}

export default tree

/**
 * Represent a command tree.
 */
export interface CommandTree {
    [path: string]: CommandTreeNodeChildren
}

/**
 * Represent a node in a command tree.
 */
export interface CommandTreeNode<T> {
    /**
     * Argument parser to parse this argument.
     */
    parser?: ArgumentParser<T>,
    /**
     * Permission level required to perform this node.
     * @default 2
     */
    permission?: 0 | 1 | 2 | 3 | 4,
    /**
     * Description of the current argument.
     */
    description?: string,
    /**
     * Whether the command executable if it ends with the current node.
     */
    executable?: boolean,
    /**
     * Children of this tree node.
     */
    children?: CommandTreeNodeChildren,
    /**
     * Redirect the parsing process to specific node.  
     * @example
     * 'commands'
     * 'commands.execute'
     * 'commands.teleport'
     */
    redirect?: string
    /**
     * Copy the content of the current node to the specific node and redirect to there.
     * @example
     * 'boolean'
     * 'nbt_holder'
     */
    template?: string,
    /**
     * Optional function which will be called when the parser finished parsing.  
     * Can be used to validate the parsed arguments.
     * @param parsedLine Parsed line.
     */
    run?(parsedLine: SaturatedLine): void
}

/**
 * Represent `children` in a node.
 */
export interface CommandTreeNodeChildren {
    [name: string]: CommandTreeNode<any>
}

/**
 * Get the `children` of specific `CommandTreeNode`.
 */
export function getChildren(tree: CommandTree, node: CommandTreeNode<any>): CommandTreeNodeChildren | undefined {
    let children: CommandTreeNodeChildren | undefined
    if (node && node.children) {
        children = node.children
    } else if (node && node.redirect) {
        if (node.redirect.indexOf('.') === -1) {
            children = tree[node.redirect]
        } else {
            const seg = node.redirect.split('.')
            const childNode = tree[seg[0]][seg[1]]
            children = getChildren(tree, childNode)
        }
    } else if (node && node.template) {
        if (node.template.indexOf('.') === -1) {
            children = fillChildrenTemplate(node, tree[node.template])
        } else {
            const seg = node.template.split('.')
            const result = getChildren(tree, tree[seg[0]][seg[1]])
            if (result) {
                children = fillChildrenTemplate(node, result)
            } else {
                return undefined
            }
        }
    } else {
        return undefined
    }
    return children
}

/**
 * This is a pure function.  
 * @param currentNode Node which contains `template`.
 * @param singleTemplate Node whose path is the `template` defined in `currentNode`.
 */
export function fillSingleTemplate(currentNode: CommandTreeNode<any>, singleTemplate: CommandTreeNode<any>): CommandTreeNode<any> {
    if (singleTemplate.children) {
        const ans = { ...singleTemplate }
        ans.children = fillChildrenTemplate(currentNode, ans.children as CommandTreeNodeChildren)
        return ans
    } else {
        const ans = { ...singleTemplate, ...currentNode }
        delete ans.template
        return ans
    }
}

/**
 * This is a pure function.  
 * @param currentNode Node which contains `template`.
 * @param childrenTemplate NodeChildren whose path is the `template` defined in `currentNode`.
 */
export function fillChildrenTemplate(currentNode: CommandTreeNode<any>, childrenTemplate: CommandTreeNodeChildren): CommandTreeNodeChildren {
    const ans: CommandTreeNodeChildren = {}
    for (const key in childrenTemplate) {
        /* istanbul ignore next */
        if (childrenTemplate.hasOwnProperty(key)) {
            const node = childrenTemplate[key]
            ans[key] = fillSingleTemplate(currentNode, node)
        }
    }
    return ans
}<|MERGE_RESOLUTION|>--- conflicted
+++ resolved
@@ -1,8 +1,16 @@
 import ArgumentParser from './parsers/ArgumentParser'
+import BlockArgumentParser from './parsers/BlockArgumentParser'
+import BossbarArgumentParser from './parsers/BossbarArgumentParser'
+import DefinitionDescriptionArgumentParser from './parsers/DefinitionDescriptionArgumentParser'
+import DefinitionIDArgumentParser from './parsers/DefinitionIDArgumentParser'
+import EntitySelectorArgumentParser from './parsers/EntitySelectorArgumentParser'
+import IPArgumentParser from './parsers/IPArgumentParser'
+import ItemArgumentParser from './parsers/ItemArgumentParser'
 import LiteralArgumentParser from './parsers/LiteralArgumentParser'
-import DefinitionIDArgumentParser from './parsers/DefinitionIDArgumentParser'
-import DefinitionDescriptionArgumentParser from './parsers/DefinitionDescriptionArgumentParser'
-import EntitySelectorArgumentParser from './parsers/EntitySelectorArgumentParser'
+import MessageArgumentParser from './parsers/MessageArgumentParser'
+import NumberArgumentParser from './parsers/NumberArgumentParser'
+import TextComponentArgumentParser from './parsers/TextComponentArgumentParser'
+import VectorArgumentParser from './parsers/VectorArgumentParser'
 import { SaturatedLine } from './types/Line'
 
 /**
@@ -11,17 +19,10 @@
 export const tree: CommandTree = {
     line: {
         command: {
-<<<<<<< HEAD
-            template: 'commands'
-        },
-        comment: {
-            template: 'comments'
-=======
             redirect: 'command'
         },
         comment: {
             redirect: 'comment'
->>>>>>> 9a127820
         }
     },
     commands: {
@@ -197,7 +198,7 @@
                                     parser: new LiteralArgumentParser('name'),
                                     children: {
                                         name: {
-                                            parser: new TextComponentArgumentParser('name'),
+                                            parser: new TextComponentArgumentParser(),
                                             executable: true
                                         }
                                     }
@@ -325,7 +326,7 @@
                             parser: new EntitySelectorArgumentParser(),
                             children: {
                                 subcommand: {
-                                    template: 'commands.execute'
+                                    redirect: 'commands.execute'
                                 }
                             }
                         }
@@ -335,7 +336,7 @@
                     parser: new LiteralArgumentParser('run'),
                     children: {
                         command: {
-                            template: 'commands'
+                            redirect: 'commands'
                         }
                     }
                 }
