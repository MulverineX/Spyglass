{
<<<<<<< HEAD
    "name": "datapack-language-server",
    "version": "1.0.0",
    "description": "Language server for Minecraft: Java Edition datapacks.",
    "main": "src",
    "dependencies": {
        "constants": "0.0.2",
        "vscode-languageserver": "^5.2.1"
    },
    "directories": {
        "test": "src/test/"
    },
    "devDependencies": {
        "@istanbuljs/nyc-config-typescript": "^0.1.3",
        "@semantic-release/changelog": "^3.0.4",
        "@semantic-release/git": "^7.0.16",
        "@types/mocha": "^5.2.7",
        "@types/node": "^12.7.1",
        "@types/power-assert": "^1.5.0",
        "codecov": "^3.5.0",
        "espower-typescript": "^9.0.2",
        "gitmoji-cli": "^1.9.4",
        "mocha": "^6.2.0",
        "nyc": "^14.1.1",
        "power-assert": "^1.5.0",
        "semantic-release": "^15.13.19",
        "semantic-release-gitmoji": "^1.3.0",
        "source-map-support": "^0.5.13",
        "ts-node": "^8.3.0",
        "tslint": "^5.17.0",
        "typescript": "^3.0.0"
    },
    "scripts": {
        "build": "tsc",
        "codecov": "codecov -f coverage/*.json",
        "commit": "gitmoji -c",
        "lint": "tslint --project tsconfig.json --config tslint.json --fix src/**/*.ts",
        "release": "semantic-release",
        "test": "nyc mocha --require espower-typescript/guess --require source-map-support/register src/test/**/*.ts",
        "posttest": "nyc report --reporter=json",
        "watch": "tsc -w"
    },
    "repository": {
        "type": "git",
        "url": "https://github.com/SPGoding/datapack-language-server.git"
    },
    "homepage": "https://github.com/SPGoding/datapack-language-server",
    "author": "SPGoding",
    "license": "MIT",
    "bugs": {
        "url": "https://github.com/SPGoding/datapack-language-server/issues"
    }
=======
  "name": "datapack-language-server",
  "version": "1.0.0",
  "description": "Language server for Minecraft: Java Edition datapacks.",
  "main": "src",
  "dependencies": {
    "bignumber.js": "^9.0.0",
    "constants": "0.0.2",
    "datapack-json": "^2.0.0",
    "mc-nbt-paths": "git+https://github.com/CommandBlockLogic/mc-nbt-paths.git",
    "minecraft-id": "^0.1.5",
    "vscode-languageserver": "^5.2.1"
  },
  "directories": {
    "test": "src/test/"
  },
  "devDependencies": {
    "@istanbuljs/nyc-config-typescript": "^0.1.3",
    "@semantic-release/changelog": "^3.0.4",
    "@semantic-release/git": "^7.0.16",
    "@types/mocha": "^5.2.7",
    "@types/node": "^12.12.0",
    "@types/power-assert": "^1.5.0",
    "codecov": "^3.6.1",
    "espower-typescript": "^9.0.2",
    "gitmoji-cli": "^1.9.4",
    "mocha": "^6.2.2",
    "nyc": "^14.1.1",
    "power-assert": "^1.5.0",
    "semantic-release": "^15.13.24",
    "semantic-release-gitmoji": "^1.3.0",
    "source-map-support": "^0.5.13",
    "ts-node": "^8.4.1",
    "tslint": "^5.20.0",
    "typescript": "^3.6.4"
  },
  "scripts": {
    "build": "tsc",
    "codecov": "codecov -f coverage/*.json",
    "commit": "gitmoji -c",
    "lint": "tslint --project tsconfig.json --config tslint.json --fix src/**/*.ts",
    "release": "semantic-release",
    "test": "nyc mocha --require espower-typescript/guess --require source-map-support/register src/test/**/*.ts",
    "posttest": "nyc report --reporter=json",
    "watch": "tsc -w"
  },
  "repository": {
    "type": "git",
    "url": "https://github.com/SPGoding/datapack-language-server.git"
  },
  "homepage": "https://github.com/SPGoding/datapack-language-server",
  "author": "SPGoding",
  "license": "MIT",
  "bugs": {
    "url": "https://github.com/SPGoding/datapack-language-server/issues"
  }
>>>>>>> d871a2d7
}<|MERGE_RESOLUTION|>--- conflicted
+++ resolved
@@ -1,57 +1,4 @@
 {
-<<<<<<< HEAD
-    "name": "datapack-language-server",
-    "version": "1.0.0",
-    "description": "Language server for Minecraft: Java Edition datapacks.",
-    "main": "src",
-    "dependencies": {
-        "constants": "0.0.2",
-        "vscode-languageserver": "^5.2.1"
-    },
-    "directories": {
-        "test": "src/test/"
-    },
-    "devDependencies": {
-        "@istanbuljs/nyc-config-typescript": "^0.1.3",
-        "@semantic-release/changelog": "^3.0.4",
-        "@semantic-release/git": "^7.0.16",
-        "@types/mocha": "^5.2.7",
-        "@types/node": "^12.7.1",
-        "@types/power-assert": "^1.5.0",
-        "codecov": "^3.5.0",
-        "espower-typescript": "^9.0.2",
-        "gitmoji-cli": "^1.9.4",
-        "mocha": "^6.2.0",
-        "nyc": "^14.1.1",
-        "power-assert": "^1.5.0",
-        "semantic-release": "^15.13.19",
-        "semantic-release-gitmoji": "^1.3.0",
-        "source-map-support": "^0.5.13",
-        "ts-node": "^8.3.0",
-        "tslint": "^5.17.0",
-        "typescript": "^3.0.0"
-    },
-    "scripts": {
-        "build": "tsc",
-        "codecov": "codecov -f coverage/*.json",
-        "commit": "gitmoji -c",
-        "lint": "tslint --project tsconfig.json --config tslint.json --fix src/**/*.ts",
-        "release": "semantic-release",
-        "test": "nyc mocha --require espower-typescript/guess --require source-map-support/register src/test/**/*.ts",
-        "posttest": "nyc report --reporter=json",
-        "watch": "tsc -w"
-    },
-    "repository": {
-        "type": "git",
-        "url": "https://github.com/SPGoding/datapack-language-server.git"
-    },
-    "homepage": "https://github.com/SPGoding/datapack-language-server",
-    "author": "SPGoding",
-    "license": "MIT",
-    "bugs": {
-        "url": "https://github.com/SPGoding/datapack-language-server/issues"
-    }
-=======
   "name": "datapack-language-server",
   "version": "1.0.0",
   "description": "Language server for Minecraft: Java Edition datapacks.",
@@ -107,5 +54,4 @@
   "bugs": {
     "url": "https://github.com/SPGoding/datapack-language-server/issues"
   }
->>>>>>> d871a2d7
 }