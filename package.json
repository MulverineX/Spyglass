{
  "name": "datapack-language-server",
<<<<<<< HEAD
  "version": "1.2.0",
  "preview": true,
=======
  "version": "1.2.1",
>>>>>>> dd5f1c2d
  "main": "lib/client.js",
  "author": "SPGoding",
  "publisher": "SPGoding",
  "license": "MIT",
  "directories": {
    "test": "src/test/"
  },
  "scripts": {
    "build": "tsc",
    "codecov": "codecov -f coverage/*.json",
    "commit": "gitmoji -c",
    "lint": "tslint --project tsconfig.json --config tslint.json --fix src/**/*.ts",
    "postinstall": "vscode-install",
    "release": "semantic-release",
    "test": "nyc mocha --require espower-typescript/guess --require source-map-support/register src/test/**/*.ts",
    "posttest": "nyc report --reporter=json",
    "watch": "tsc -w"
  },
  "dependencies": {
    "bignumber.js": "^9.0.0",
    "datapack-json": "^2.0.0",
    "mc-nbt-paths": "git+https://github.com/CommandBlockLogic/mc-nbt-paths.git",
    "minecraft-id": "^0.1.5",
    "python-range": "^1.0.4",
    "vscode-languageclient": "^5.2.1",
    "vscode-languageserver": "^5.2.1"
  },
  "devDependencies": {
    "@istanbuljs/nyc-config-typescript": "^0.1.3",
    "@semantic-release/changelog": "^3.0.4",
    "@semantic-release/git": "^7.0.16",
    "@types/mocha": "^5.2.7",
    "@types/node": "^12.12.0",
    "@types/power-assert": "^1.5.0",
    "codecov": "^3.6.1",
    "espower-typescript": "^9.0.2",
    "gitmoji-cli": "^1.9.4",
    "mocha": "^6.2.2",
    "nyc": "^14.1.1",
    "power-assert": "^1.5.0",
    "semantic-release": "^15.13.24",
    "semantic-release-gitmoji": "^1.3.0",
    "semantic-release-vsce": "^2.2.8",
    "source-map-support": "^0.5.13",
    "ts-node": "^8.4.1",
    "tslint": "^5.20.0",
    "typescript": "^3.6.4",
    "vscode": "^1.1.36"
  },
  "repository": {
    "type": "git",
    "url": "https://github.com/SPGoding/datapack-language-server.git"
  },
  "homepage": "https://github.com/SPGoding/datapack-language-server",
  "bugs": {
    "url": "https://github.com/SPGoding/datapack-language-server/issues"
  },
  "engines": {
    "vscode": "^1.22.0"
  },
  "displayName": "Datapack Helper Plus (MCF)",
  "description": "A NPM package and an VSCode extension which make editing mcfunctions much easier",
  "categories": [
    "Formatters",
    "Linters",
    "Programming Languages"
  ],
  "keywords": [
    "minecraft",
    "datapack",
    "mcfunction"
  ],
  "contributes": {
    "languages": [
      {
        "id": "mcfunction",
        "extensions": [
          "mcfunction"
        ]
      }
    ]
  },
  "activationEvents": [
    "onLanguage:mcfunction"
  ]
}<|MERGE_RESOLUTION|>--- conflicted
+++ resolved
@@ -1,11 +1,7 @@
 {
   "name": "datapack-language-server",
-<<<<<<< HEAD
-  "version": "1.2.0",
+  "version": "1.2.1",
   "preview": true,
-=======
-  "version": "1.2.1",
->>>>>>> dd5f1c2d
   "main": "lib/client.js",
   "author": "SPGoding",
   "publisher": "SPGoding",
