import type { FullResourceLocation, ProcessorContext } from '@spyglassmc/core'
import { Arrayable, Dev } from '@spyglassmc/core'
import { localeQuote, localize } from '@spyglassmc/locales'
import type { EnumKind, RangeKind } from '../node/index.js'
import { getRangeDelimiter } from '../node/index.js'

export interface Attribute {
	name: string
	value?: AttributeValue
}

export type AttributeValue = McdocType | { kind: 'tree'; values: AttributeTree }
export type AttributeTree = { [key: string | number]: AttributeValue }

export type NumericRange = {
	kind: RangeKind
	min?: number
	max?: number
}

export const StaticIndexKeywords = Object.freeze(
	[
		'fallback',
		'none',
		'unknown',
	] as const,
)
export type StaticIndexKeyword = (typeof StaticIndexKeywords)[number]
export interface StaticIndex {
	kind: 'static'
	value: string
}
export interface DynamicIndex {
	kind: 'dynamic'
	accessor: (string | { keyword: 'key' | 'parent' })[]
}
export type Index = StaticIndex | DynamicIndex

/**
 * Corresponds to the IndexBodyNode
 */
export type ParallelIndices = Index[]

export interface TypeBase {
	validatorData?: Record</* adapter name */ string, Record<string, unknown>>
}

export interface DispatcherData {
	registry: FullResourceLocation
	parallelIndices: ParallelIndices
}

export interface DispatcherType extends TypeBase, DispatcherData {
	kind: 'dispatcher'
}

export interface StructType extends TypeBase {
	kind: 'struct'
	fields: StructTypeField[]
}
export type StructTypeField = StructTypePairField | StructTypeSpreadField
export interface StructTypePairField {
	kind: 'pair'
	attributes?: Attribute[]
	key: string | McdocType
	type: McdocType
	optional?: boolean
}
export interface StructTypeSpreadField {
	kind: 'spread'
	attributes?: Attribute[]
	type: McdocType
}

export interface EnumType extends TypeBase {
	kind: 'enum'
	enumKind?: EnumKind
	values: EnumTypeField[]
}
export interface EnumTypeField {
	attributes?: Attribute[]
	identifier: string
	value: string | number | bigint
}

export interface ReferenceType extends TypeBase {
	kind: 'reference'
	path?: string
}

export interface UnionType<T extends McdocType = McdocType> extends TypeBase {
	kind: 'union'
	members: T[]
}

export interface AttributedType extends TypeBase {
	kind: 'attributed'
	attribute: Attribute
	child: McdocType
}

export interface IndexedType extends TypeBase {
	kind: 'indexed'
	parallelIndices: Index[]
	child: McdocType
}

export interface TemplateType extends TypeBase {
	kind: 'template'
	child: McdocType
	typeParams: { path: string }[]
}

export interface ConcreteType extends TypeBase {
	kind: 'concrete'
	child: McdocType
	typeArgs: McdocType[]
}

export const EmptyUnion: UnionType<never> = Object.freeze({
	kind: 'union',
	members: [],
})
export function createEmptyUnion(attributes?: Attribute[]): UnionType<never> {
	return {
		...EmptyUnion,
		// attributes,
	}
}

export interface KeywordType extends TypeBase {
	kind: 'any' | 'boolean' | 'unsafe'
}

export interface StringType extends TypeBase {
	kind: 'string'
	lengthRange?: NumericRange
}

export type LiteralValue =
	| {
		kind: 'boolean'
		value: boolean
	}
	| {
		kind: 'string'
		value: string
	}
	| {
<<<<<<< HEAD
			kind: 'number'
			value: number
			suffix: 'b' | 's' | 'l' | 'f' | 'd' | undefined
	  }
export interface LiteralType extends TypeBase {
=======
		kind: 'number'
		value: number
		suffix: 'b' | 's' | 'l' | 'f' | 'd' | undefined
	}
export interface LiteralType {
>>>>>>> b6ecdcad
	kind: 'literal'
	value: LiteralValue
}
export const LiteralNumberSuffixes = Object.freeze(
	[
		'b',
		's',
		'l',
		'f',
		'd',
	] as const,
)
export type LiteralNumberSuffix = (typeof LiteralNumberSuffixes)[number]
export const LiteralNumberCaseInsensitiveSuffixes = Object.freeze(
	[
		...LiteralNumberSuffixes,
		'B',
		'S',
		'L',
		'F',
		'D',
	] as const,
)
export type LiteralNumberCaseInsensitiveSuffix =
	(typeof LiteralNumberCaseInsensitiveSuffixes)[number]

export interface NumericType extends TypeBase {
	kind: NumericTypeKind
	valueRange?: NumericRange
}
export const NumericTypeIntKinds = Object.freeze(
	[
		'byte',
		'short',
		'int',
		'long',
	] as const,
)
export type NumericTypeIntKind = (typeof NumericTypeIntKinds)[number]
export const NumericTypeFloatKinds = Object.freeze(['float', 'double'] as const)
export type NumericTypeFloatKind = (typeof NumericTypeFloatKinds)[number]
export const NumericTypeKinds = Object.freeze(
	[
		...NumericTypeIntKinds,
		...NumericTypeFloatKinds,
	] as const,
)
export type NumericTypeKind = (typeof NumericTypeKinds)[number]

export interface PrimitiveArrayType extends TypeBase {
	kind: 'byte_array' | 'int_array' | 'long_array'
	valueRange?: NumericRange
	lengthRange?: NumericRange
}
export const PrimitiveArrayValueKinds = Object.freeze(
	[
		'byte',
		'int',
		'long',
	] as const,
)
export type PrimitiveArrayValueKind = (typeof PrimitiveArrayValueKinds)[number]
export const PrimitiveArrayKinds = Object.freeze(
	PrimitiveArrayValueKinds.map((kind) => `${kind}_array` as const),
)
export type PrimitiveArrayKind = (typeof PrimitiveArrayKinds)[number]

export interface ListType extends TypeBase {
	kind: 'list'
	item: McdocType
	lengthRange?: NumericRange
}

export interface TupleType extends TypeBase {
	kind: 'tuple'
	items: McdocType[]
}

export type McdocType =
	| DispatcherType
	| EnumType
	| KeywordType
	| ListType
	| LiteralType
	| NumericType
	| PrimitiveArrayType
	| ReferenceType
	| StringType
	| StructType
	| TupleType
	| UnionType
	| AttributedType
	| IndexedType
	| TemplateType
	| ConcreteType
export namespace McdocType {
	export function toString(type: McdocType | undefined): string {
		const rangeToString = (range: NumericRange | undefined): string => {
			if (!range) {
				return ''
			}
			const { kind, min, max } = range
			return min === max
				? ` @ ${min}`
				: ` @ ${min ?? ''}${getRangeDelimiter(kind)}${max ?? ''}`
		}

		const indicesToString = (
			indices: Arrayable<Index | undefined>,
		): string => {
			const strings: string[] = []
			for (const index of Arrayable.toArray(indices)) {
				if (index === undefined) {
					strings.push('()')
				} else {
					strings.push(
						index.kind === 'static'
							? `[${index.value}]`
							: `[[${
								index.accessor
									.map((v) => (typeof v === 'string' ? v : v.keyword))
									.join('.')
							}]]`,
					)
				}
			}
			return `[${strings.join(', ')}]`
		}

		if (type === undefined) {
			return '<unknown>'
		}
		switch (type.kind) {
			case 'any':
			case 'boolean':
				return type.kind
			case 'attributed':
				return `#[${type.attribute.name}${
					type.attribute.value ? '=<value ...>' : ''
				}] ${toString(type.child)}`
			case 'byte':
				return `byte${rangeToString(type.valueRange)}`
			case 'byte_array':
				return `byte${rangeToString(type.valueRange)}[]${
					rangeToString(
						type.lengthRange,
					)
				}`
			case 'concrete':
				return `${toString(type.child)}${
					type.typeArgs.length
						? `<${type.typeArgs.map(toString).join(', ')}>`
						: ''
				}`
			case 'dispatcher':
				return `${type.registry ?? 'spyglass:unknown'}[${
					indicesToString(
						type.parallelIndices,
					)
				}]`
			case 'double':
				return `double${rangeToString(type.valueRange)}`
			case 'enum':
				return '<enum ...>'
			case 'float':
				return `float${rangeToString(type.valueRange)}`
			case 'indexed':
				return `${toString(type.child)}${
					indicesToString(type.parallelIndices)
				}`
			case 'int':
				return `int${rangeToString(type.valueRange)}`
			case 'int_array':
				return `int${rangeToString(type.valueRange)}[]${
					rangeToString(
						type.lengthRange,
					)
				}`
			case 'list':
				return `[${toString(type.item)}]${rangeToString(type.lengthRange)}`
			case 'literal':
				return `${type.value}`
			case 'long':
				return `long${rangeToString(type.valueRange)}`
			case 'long_array':
				return `long${rangeToString(type.valueRange)}[]${
					rangeToString(
						type.lengthRange,
					)
				}`
			case 'reference':
				return type.path ?? '<unknown_reference>'
			case 'short':
				return `short${rangeToString(type.valueRange)}`
			case 'string':
				return `string${rangeToString(type.lengthRange)}`
			case 'struct':
				return '<struct ...>'
			case 'template':
				return `${toString(type.child)}${
					type.typeParams.length
						? `<${type.typeParams.map((v) => `?${v.path}`).join(', ')}>`
						: ''
				}`
			case 'tuple':
				return `[${type.items.map((v) => toString(v)).join(',')}${
					type.items.length === 1 ? ',' : ''
				}]`
			case 'union':
				return `(${type.members.map(toString).join(' | ')})`
			case 'unsafe':
				return 'unsafe'
			default:
				return Dev.assertNever(type)
		}
	}
}

/**
 * A type that doesn't include a dispatcher type.
 */
export type DispatchedType =
	| Exclude<McdocType, DispatcherType | UnionType>
	| UnionType<DispatchedType>
/**
 * A type that doesn't include a reference type.
 */
export type DereferencedType =
	| Exclude<McdocType, ReferenceType | UnionType>
	| UnionType<DereferencedType>
/**
 * A type that doesn't include a dispatcher type or a reference type.
 */
export type TangibleType =
	| Exclude<McdocType, DispatcherType | ReferenceType | UnionType>
	| UnionType<TangibleType>
/**
 * A type that is {@link TangibleType} and doesn't have any indices.
 */
export type ResolvedType =
	& (
		| Exclude<McdocType, DispatcherType | ReferenceType | UnionType>
		| UnionType<ResolvedType>
	)
	& NoIndices
type NoIndices = { indices?: undefined }

export interface FlatStructType extends TypeBase {
	kind: 'flat_struct'
	fields: Record<string, McdocType>
}

enum CheckResult {
	Nah = 0b00,
	Assignable = 0b01,
	StrictlyAssignable = 0b11,
}

const areRangesMatch = (
	s: NumericRange | undefined,
	t: NumericRange | undefined,
): boolean => {
	if (!t) {
		return true
	}
	if (!s) {
		return false
	}
	const { min: sMin, max: sMax } = s
	const { min: tMin, max: tMax } = t
	return (
		(tMin === undefined || (sMin !== undefined && sMin >= tMin)) &&
		(tMax === undefined || (sMax !== undefined && sMax <= tMax))
	)
}

export const flattenUnionType = (union: UnionType): UnionType => {
	const set = new Set<McdocType>()
	const add = (data: McdocType): void => {
		for (const existingMember of set) {
			if (
				(check(data, existingMember) & CheckResult.StrictlyAssignable) ===
					CheckResult.StrictlyAssignable
			) {
				return
			}
			if (
				(check(existingMember, data) & CheckResult.StrictlyAssignable) ===
					CheckResult.StrictlyAssignable
			) {
				set.delete(existingMember)
			}
		}
		set.add(data)
	}
	for (const member of union.members) {
		if (member.kind === 'union') {
			flattenUnionType(member).members.forEach(add)
		} else {
			add(member)
		}
	}
	return {
		kind: 'union',
		members: [...set],
	}
}

export const unionTypes = (a: McdocType, b: McdocType): McdocType => {
	if (
		(check(a, b) & CheckResult.StrictlyAssignable) ===
			CheckResult.StrictlyAssignable
	) {
		return b
	}
	if (
		(check(b, a) & CheckResult.StrictlyAssignable) ===
			CheckResult.StrictlyAssignable
	) {
		return a
	}

	const ans: UnionType = {
		kind: 'union',
		members: [
			...(a.kind === 'union' ? a.members : [a]),
			...(b.kind === 'union' ? b.members : [b]),
		],
	}
	return ans
}

export const simplifyUnionType = (union: UnionType): McdocType => {
	union = flattenUnionType(union)
	if (union.members.length === 1) {
		return union.members[0]
	}
	return union
}

export const simplifyListType = (list: ListType): ListType => ({
	kind: 'list',
	item: simplifyType(list.item),
	...(list.lengthRange ? { lengthRange: { ...list.lengthRange } } : {}),
})

export const simplifyType = (data: McdocType): McdocType => {
	if (data.kind === 'union') {
		data = simplifyUnionType(data)
	} else if (data.kind === 'list') {
		data = simplifyListType(data)
	}
	return data
}

const check = (
	s: McdocType,
	t: McdocType,
	errors: string[] = [],
): CheckResult => {
	const strictlyAssignableIfTrue = (value: boolean): CheckResult =>
		value ? CheckResult.StrictlyAssignable : CheckResult.Nah
	const assignableIfTrue = (value: boolean): CheckResult =>
		value ? CheckResult.Assignable : CheckResult.Nah
	let ans: CheckResult
	s = simplifyType(s)
	t = simplifyType(t)
	if (s.kind === 'any' || s.kind === 'reference' || t.kind === 'reference') {
		// Reference types are treated as any for now.
		ans = CheckResult.Assignable
	} else if (t.kind === 'any') {
		ans = CheckResult.StrictlyAssignable
	} else if (s.kind === 'union') {
		ans = assignableIfTrue(s.members.every((v) => check(v, t, errors)))
	} else if (t.kind === 'union') {
		ans = assignableIfTrue(t.members.some((v) => check(s, v)))
	} else if (s.kind === 'boolean') {
		ans = strictlyAssignableIfTrue(t.kind === 'boolean' || t.kind === 'byte')
	} else if (s.kind === 'byte') {
		if (t.kind === 'boolean') {
			ans = check(
				s,
				{ kind: 'byte', valueRange: { kind: 0b00, min: 0, max: 1 } },
				errors,
			)
		} else if (t.kind === 'byte') {
			ans = strictlyAssignableIfTrue(
				areRangesMatch(s.valueRange, t.valueRange),
			)
		} else if (t.kind === 'enum') {
			ans = assignableIfTrue(!t.enumKind || t.enumKind === 'byte')
		} else {
			ans = CheckResult.Nah
		}
	} else if (
		s.kind === 'byte_array' ||
		s.kind === 'int_array' ||
		s.kind === 'long_array'
	) {
		ans = strictlyAssignableIfTrue(
			t.kind === s.kind &&
				areRangesMatch(s.lengthRange, t.lengthRange) &&
				areRangesMatch(s.valueRange, t.valueRange),
		)
	} else if (s.kind === 'struct' || s.kind === 'dispatcher') {
		ans = assignableIfTrue(t.kind === 'struct' || t.kind === 'dispatcher')
	} else if (s.kind === 'enum') {
		ans = assignableIfTrue(
			(t.kind === 'byte' ||
				t.kind === 'float' ||
				t.kind === 'double' ||
				t.kind === 'int' ||
				t.kind === 'long' ||
				t.kind === 'short' ||
				t.kind === 'string') &&
				(!s.enumKind || s.enumKind === t.kind),
		)
	} else if (
		s.kind === 'float' ||
		s.kind === 'double' ||
		s.kind === 'int' ||
		s.kind === 'long' ||
		s.kind === 'short'
	) {
		if (t.kind === s.kind) {
			ans = strictlyAssignableIfTrue(
				areRangesMatch(s.valueRange, t.valueRange),
			)
		} else if (t.kind === 'enum') {
			ans = assignableIfTrue(!t.enumKind || t.enumKind === s.kind)
		} else {
			ans = CheckResult.Nah
		}
	} else if (s.kind === 'list') {
		if (t.kind === 'list' && areRangesMatch(s.lengthRange, t.lengthRange)) {
			ans = check(s.item, t.item, errors)
		} else {
			ans = CheckResult.Nah
		}
	} else if (s.kind === 'string') {
		if (t.kind === 'string') {
			ans = CheckResult.StrictlyAssignable
		} else {
			ans = assignableIfTrue(
				t.kind === 'enum' && (!t.enumKind || t.enumKind === 'string'),
			)
		}
	} else {
		ans = CheckResult.Nah
	}

	if (!ans) {
		errors.push(
			localize(
				'mcdoc.checker.type-not-assignable',
				localeQuote(McdocType.toString(s)),
				localeQuote(McdocType.toString(t)),
			),
		)
	}
	return ans
}

export const checkAssignability = ({
	source,
	target,
}: {
	source: McdocType | undefined
	target: McdocType | undefined
}): {
	isAssignable: boolean
	errorMessage?: string
} => {
	if (source === undefined || target === undefined) {
		return { isAssignable: true }
	}

	const errors: string[] = []

	check(source, target, errors)

	return {
		isAssignable: errors.length === 0,
		...(errors.length
			? {
				errorMessage: errors
					.reverse()
					.map((m, i) => `${'  '.repeat(i)}${m}`)
					.join('\n'),
			}
			: {}),
	}
}

/**
 * https://spyglassmc.com/user/mcdoc/#p-RuntimeValue
 */
export interface RuntimeValue {
	asString(): string | undefined
	getKeyOnParent(): RuntimeValue | undefined
	getParent(): RuntimeValue | undefined
	getValue(key: string): RuntimeValue | undefined
}

export function resolveType(
	inputType: McdocType,
	ctx: ProcessorContext,
	value: RuntimeValue | undefined,
): ResolvedType {
	const type = getTangibleType(inputType, ctx, value)

	const ans: ResolvedType = ((): ResolvedType => {
		if (type.kind === 'union') {
			return {
				kind: 'union',
				members: type.members.map((t) => resolveType(t, ctx, value)),
				// attributes: type.attributes,
			}
		} else {
			return {
				...type,
				indices: undefined,
			}
		}
	})()

	// for (const parallelIndices of type.indices ?? []) {
	// 	ans = navigateParallelIndices(ans, parallelIndices, ctx, value)
	// }

	return ans
}

function dispatchType(
	type: DispatcherType,
	ctx: ProcessorContext,
): DispatchedType {
	throw '// TODO'
}

function dereferenceType(
	type: ReferenceType,
	ctx: ProcessorContext,
): DereferencedType {
	throw '// TODO'
}

function getTangibleType(
	type: McdocType,
	ctx: ProcessorContext,
	value: RuntimeValue | undefined,
): TangibleType {
	let ans: TangibleType
	if (type.kind === 'dispatcher') {
		const dispatchedType = dispatchType(type, ctx)
		return getTangibleType(dispatchedType, ctx, value)
	} else if (type.kind === 'reference') {
		const dereferencedType = dereferenceType(type, ctx)
		return getTangibleType(dereferencedType, ctx, value)
	} else if (type.kind === 'union') {
		ans = mapUnion(type, (t) => getTangibleType(t, ctx, value))
	} else {
		ans = type
	}
	return ans
}

function navigateParallelIndices(
	type: ResolvedType,
	indices: ParallelIndices,
	ctx: ProcessorContext,
	value: RuntimeValue | undefined,
): ResolvedType {
	if (indices.length === 1) {
		return navigateIndex(type, indices[0], ctx, value)
	} else {
		return {
			kind: 'union',
			members: indices.map((i) => navigateIndex(type, i, ctx, value)),
			// attributes: type.attributes,
		}
	}
}

function navigateIndex(
	type: ResolvedType,
	index: Index,
	ctx: ProcessorContext,
	value: RuntimeValue | undefined,
): ResolvedType {
	if (type.kind === 'struct') {
		const key = index.kind === 'static'
			? typeof index.value === 'string'
				? index.value
				: undefined // Special static indices have no meaning on structs.
			: resolveDynamicIndex(index, value)
		if (key === undefined) {
			// return createEmptyUnion(type.attributes)
			return createEmptyUnion()
		}
		const flatStruct = flattenStruct(type, ctx, value)
		return resolveType(flatStruct.fields[key], ctx, value)
	} else if (type.kind === 'union') {
		return mapUnion(type, (t) => navigateIndex(t, index, ctx, value))
	} else {
		// return createEmptyUnion(type.attributes)
		return createEmptyUnion()
	}
}

function resolveDynamicIndex(
	index: DynamicIndex,
	value: RuntimeValue | undefined,
): string | undefined {
	for (const key of index.accessor) {
		if (value === undefined) {
			break
		}
		if (typeof key === 'string') {
			value = value.getValue(key)
		} else if (key.keyword === 'key') {
			value = value.getKeyOnParent()
		} else if (key.keyword === 'parent') {
			value = value.getParent()
		}
	}
	return value?.asString()
}

function mapUnion<T extends McdocType, U extends McdocType>(
	type: UnionType<T> & NoIndices,
	mapper: (this: void, t: T) => U,
): UnionType<U> & NoIndices
function mapUnion<T extends McdocType, U extends McdocType>(
	type: UnionType<T>,
	mapper: (this: void, t: T) => U,
): UnionType<U>
function mapUnion<T extends McdocType, U extends McdocType>(
	type: UnionType<T>,
	mapper: (this: void, t: T) => U,
): UnionType<U> {
	const ans: UnionType<U> = {
		kind: 'union',
		members: type.members.map(mapper),
		// attributes: type.attributes,
		// indices: type.indices,
	}
	return ans
}

function flattenStruct(
	type: StructType & NoIndices,
	ctx: ProcessorContext,
	value: RuntimeValue | undefined,
): FlatStructType & NoIndices
function flattenStruct(
	type: StructType,
	ctx: ProcessorContext,
	value: RuntimeValue | undefined,
): FlatStructType
function flattenStruct(
	type: StructType,
	ctx: ProcessorContext,
	value: RuntimeValue | undefined,
): FlatStructType {
	const ans: FlatStructType = {
		kind: 'flat_struct',
		fields: Object.create(null),
		// attributes: type.attributes,
		// indices: type.indices,
	}
	for (const field of type.fields) {
		if (field.kind === 'spread') {
			const target = resolveType(field.type, ctx, value)
			// addAttributes(ans, ...target.attributes ?? [])
			if (target.kind === 'struct') {
				const flatTarget = flattenStruct(target, ctx, value)
				for (const [key, value] of Object.entries(flatTarget)) {
					ans.fields[key] = value
				}
			}
		} else {
			if (typeof field.key === 'string') {
				ans.fields[field.key] = field.type
			} else {
				// TODO: Handle map keys
			}
		}
	}
	return ans
}

function addAttributes(type: McdocType, ...attributes: Attribute[]): void {
	for (const attr of attributes) {
		// type.attributes ??= []
		// if (!type.attributes.some(a => a.name === attr.name)) {
		// 	type.attributes.push(attr)
		// }
	}
}<|MERGE_RESOLUTION|>--- conflicted
+++ resolved
@@ -147,19 +147,11 @@
 		value: string
 	}
 	| {
-<<<<<<< HEAD
-			kind: 'number'
-			value: number
-			suffix: 'b' | 's' | 'l' | 'f' | 'd' | undefined
-	  }
-export interface LiteralType extends TypeBase {
-=======
 		kind: 'number'
 		value: number
 		suffix: 'b' | 's' | 'l' | 'f' | 'd' | undefined
 	}
-export interface LiteralType {
->>>>>>> b6ecdcad
+export interface LiteralType extends TypeBase {
 	kind: 'literal'
 	value: LiteralValue
 }
