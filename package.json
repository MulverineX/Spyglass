{
    "name": "@spgoding/datapack-language-server",
    "description": "A language server for Minecraft: Java Edition datapacks",
<<<<<<< HEAD
    "version": "2.1.14",
=======
    "version": "3.0.0-rc.2",
>>>>>>> 1b368640
    "main": "lib/index.js",
    "types": "lib/index.d.ts",
    "bin": {
        "datapack-language-server": "./lib/server.js"
    },
    "author": "SPGoding",
    "license": "MIT",
    "directories": {
        "test": "src/test/"
    },
    "scripts": {
        "build": "tsc",
        "circular": "webpack",
        "codecov": "codecov -f coverage/*.json",
        "commit": "gitmoji -c",
        "con": "cd contributors && all-contributors generate && cd ..",
        "lint": "eslint --fix src/**/*.ts",
        "lint:dry": "eslint --fix-dry-run src/**/*.ts",
        "release": "semantic-release",
        "release:dry": "semantic-release --dry-run",
        "test": "nyc mocha",
        "test:w": "mocha --watch",
        "posttest": "nyc report --reporter=json",
        "watch": "tsc -w"
    },
    "dependencies": {
        "@mcschema/core": "^0.6.3",
        "@mcschema/java-1.16": "^0.3.4",
        "@mcschema/locales": "^0.1.7",
        "appdata-path": "^1.0.0",
        "clone": "^2.1.2",
        "fast-deep-equal": "^3.1.3",
        "fs-extra": "^9.0.1",
        "minimatch": "^3.0.4",
        "python-range": "^1.0.4",
        "rfdc": "^1.1.4",
        "synchronous-promise": "^2.0.13",
        "uuid": "^8.3.0",
        "vscode-json-languageservice": "^3.6.0",
        "vscode-languageserver": "^6.1.1",
        "vscode-languageserver-textdocument": "^1.0.1",
        "vscode-uri": "^2.1.2"
    },
    "devDependencies": {
        "@istanbuljs/nyc-config-typescript": "^1.0.1",
        "@semantic-release/changelog": "^5.0.1",
        "@semantic-release/git": "^9.0.0",
        "@types/clone": "^0.1.30",
        "@types/fs-extra": "^9.0.1",
        "@types/minimatch": "^3.0.3",
        "@types/mocha": "^8.0.2",
        "@types/node": "^14.0.27",
        "@types/power-assert": "^1.5.2",
        "@types/rfdc": "^1.1.0",
        "@types/uuid": "^8.3.0",
        "@types/webpack": "^4.41.21",
        "@typescript-eslint/eslint-plugin": "^3.9.0",
        "@typescript-eslint/parser": "^3.9.0",
        "all-contributors-cli": "^6.17.1",
        "circular-dependency-plugin": "^5.2.0",
        "codecov": "^3.7.2",
        "dedent-js": "^1.0.1",
        "eslint": "^7.6.0",
        "espower-typescript": "^9.0.2",
        "gitmoji-cli": "^3.2.9",
        "mocha": "^8.1.1",
        "nyc": "^15.1.0",
        "power-assert": "^1.6.1",
        "semantic-release": "^17.1.1",
        "semantic-release-gitmoji": "^1.3.4",
        "source-map-support": "^0.5.19",
        "ts-loader": "^8.0.2",
        "ts-node": "^8.10.2",
        "typescript": "^3.9.7",
        "webpack": "^4.44.1",
        "webpack-cli": "^3.3.12"
    },
    "publishConfig": {
        "access": "public"
    },
    "repository": {
        "type": "git",
        "url": "https://github.com/SPGoding/datapack-language-server.git"
    },
    "homepage": "https://github.com/SPGoding/datapack-language-server",
    "bugs": {
        "url": "https://github.com/SPGoding/datapack-language-server/issues"
    }
}<|MERGE_RESOLUTION|>--- conflicted
+++ resolved
@@ -1,11 +1,7 @@
 {
     "name": "@spgoding/datapack-language-server",
     "description": "A language server for Minecraft: Java Edition datapacks",
-<<<<<<< HEAD
     "version": "2.1.14",
-=======
-    "version": "3.0.0-rc.2",
->>>>>>> 1b368640
     "main": "lib/index.js",
     "types": "lib/index.d.ts",
     "bin": {
