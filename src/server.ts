--- conflicted
+++ resolved
@@ -310,23 +310,16 @@
     })
 
     connection.onCompletion(async ({ textDocument: { uri: uriString }, position: { character: char, line: lineNumber } }) => {
-<<<<<<< HEAD
-        const uri = getUri(uriString, uris)
-        const info = await getInfo(uri, infos, cacheFile, fetchConfig, fs.readFile, reportOptions)
-        if (!info || !info.config.features.completions) {
-=======
         try {
             const uri = getUri(uriString, uris)
             const info = await getInfo(uri, infos, cacheFile, fetchConfig, fs.readFile, reportOptions)
-            if (!info) {
-                return null
-            }
-            return onCompletion({ cacheFile, lineNumber, char, info, reportOptions })
+            if (info && info.config.features.completions) {
+                return onCompletion({ cacheFile, lineNumber, char, info, reportOptions })
+            }
         } catch (e) {
             connection.console.error(e)
->>>>>>> 2f048cee
-            return null
-        }
+        }
+        return null
     })
 
     connection.onSignatureHelp(async ({ textDocument: { uri: uriString }, position: { character: char, line: lineNumber } }) => {
